name: main_workflow

on:
  push:
    branches:
      - develop
      - main
  pull_request:

jobs:
  lock_check:
    continue-on-error: False
    runs-on: ${{ matrix.os }}

    strategy:
      matrix:
        os: [ ubuntu-latest, macos-latest, windows-latest ]
        python-version: [ "3.10" ]
        poetry-version: ["1.3.2"]

    timeout-minutes: 10

    steps:
    - uses: actions/checkout@v3
    - uses: actions/setup-python@v4
      with:
        python-version: ${{ matrix.python-version }}
    - name: Install and configure Poetry
      uses: snok/install-poetry@v1
      with:
        version: ${{ matrix.poetry-version }}
        virtualenvs-create: true
        virtualenvs-in-project: false
        virtualenvs-path: ~/my-custom-path
        installer-parallel: true

  copyright_and_dependencies_check:
    continue-on-error: False
    runs-on: ${{ matrix.os }}

    strategy:
      matrix:
        os: [ ubuntu-latest ]
        python-version: [ "3.10" ]

    timeout-minutes: 30

    steps:
      - uses: actions/checkout@v3
        with:
          fetch-depth: 0
      - uses: actions/setup-python@v3
        with:
          python-version: ${{ matrix.python-version }}
      - name: Install dependencies
        run: |
          sudo apt-get update --fix-missing
          sudo apt-get autoremove
          sudo apt-get autoclean
          pip install tomte[tox,cli]==0.2.12
          pip install --upgrade setuptools==60.10.0
      - name: Check copyright headers
        run: tomte check-copyright --author author_name
      - name: License compatibility check
        run: tox -e liccheck
<<<<<<< HEAD
      # TOFIX: temp skip
      # - name: Check dependencies
      #   run: tox -e check-dependencies
      # - name: Check doc links
      #   run: tomte check-doc-links
=======
      - name: Check dependencies
        run: tox -e check-dependencies
      - name: Check doc links
        run: tomte check-doc-links --url-skips https://github.com/valory-xyz/market-creator.git --url-skips https://newsapi.org/v2/everything --url-skips http://host.docker.internal:8545
>>>>>>> 57c61de7
      - name: Check doc IPFS hashes
        run: tox -e check-doc-hashes

  linter_checks:
    continue-on-error: False
    runs-on: ${{ matrix.os }}

    strategy:
      matrix:
        os: [ ubuntu-latest ]
        python-version: [ "3.10.6" ]

    timeout-minutes: 30

    steps:
      - uses: actions/checkout@v3
      - uses: actions/setup-python@v3
        with:
          python-version: ${{ matrix.python-version }}
      - name: Install dependencies
        run: |
          sudo apt-get update --fix-missing
          sudo apt-get autoremove
          sudo apt-get autoclean
          pip install tomte[tox,cli]==0.2.12
          pip install --user --upgrade setuptools

          # install Protobuf compiler
          wget https://github.com/protocolbuffers/protobuf/releases/download/v3.19.4/protoc-3.19.4-linux-x86_64.zip
          unzip protoc-3.19.4-linux-x86_64.zip -d protoc
          sudo mv protoc/bin/protoc /usr/local/bin/protoc

          # install IPFS
          sudo apt-get install -y wget
          wget -O ./go-ipfs.tar.gz https://dist.ipfs.io/go-ipfs/v0.6.0/go-ipfs_v0.6.0_linux-amd64.tar.gz
          tar xvfz go-ipfs.tar.gz
          sudo mv go-ipfs/ipfs /usr/local/bin/ipfs
          ipfs init

          # Install `mdspell` for spelling checks
          sudo npm install -g markdown-spellcheck

      - name: Security checks
        run: tomte check-security
      - name: Check packages
        run: tox -e check-packages
      # - name: Check FSM Spec
      #   run: tox -e check-abciapp-specs
      - name: Check hash
        run: tox -e check-hash
      - name: Code checks
        run: tomte check-code
      # - name: Check spelling
      #   run: tomte check-spelling

  scan:
    name: gitleaks
    runs-on: ubuntu-latest
    steps:
      - uses: actions/checkout@v3
        with:
          fetch-depth: 0
      - uses: actions/setup-go@v3
        with:
          go-version: "1.17.7"
      - run: |
          wget https://github.com/zricethezav/gitleaks/releases/download/v8.10.1/gitleaks_8.10.1_linux_x64.tar.gz && \
          tar -xzf gitleaks_8.10.1_linux_x64.tar.gz && \
          sudo install gitleaks /usr/bin && \
          gitleaks detect --report-format json --report-path leak_report

  test:
    continue-on-error: True
    needs:
      - lock_check
      - copyright_and_dependencies_check
      - linter_checks
    runs-on: ${{ matrix.os }}

    strategy:
      matrix:
        os: [ ubuntu-latest, macos-latest, windows-latest ]
        python-version: [ "3.7", "3.8", "3.9", "3.10" ]

    timeout-minutes: 30

    steps:
      - uses: actions/checkout@v3
      - uses: actions/setup-python@v3
        with:
          submodules: recursive
          python-version: ${{ matrix.python-version }}
      - uses: actions/setup-go@v3
        with:
          go-version: "1.17.7"
      - if: matrix.os == 'ubuntu-latest'
        name: Install dependencies (ubuntu-latest)
        run: |
          sudo apt-get update --fix-missing
          sudo apt-get autoremove
          sudo apt-get autoclean
          pip install tomte[tox]==0.2.12
          pip install --upgrade setuptools==60.10.0

          # install Protobuf compiler
          wget https://github.com/protocolbuffers/protobuf/releases/download/v3.11.4/protoc-3.11.4-linux-x86_64.zip
          unzip protoc-3.11.4-linux-x86_64.zip -d protoc
          sudo mv protoc/bin/protoc /usr/local/bin/protoc

          # install IPFS
          sudo apt-get install -y wget
          wget -O ./go-ipfs.tar.gz https://dist.ipfs.io/go-ipfs/v0.6.0/go-ipfs_v0.6.0_linux-amd64.tar.gz
          tar xvfz go-ipfs.tar.gz
          sudo mv go-ipfs/ipfs /usr/local/bin/ipfs
          ipfs init

          # install Tendermint
          wget -O tendermint.tar.gz https://github.com/tendermint/tendermint/releases/download/v0.34.19/tendermint_0.34.19_linux_amd64.tar.gz
          tar -xf tendermint.tar.gz
          sudo mv tendermint /usr/local/bin/tendermint

          # pull node image needed for the integration tests
          docker pull node:16.7.0
          docker pull trufflesuite/ganache:beta
          docker pull valory/autonolas-registries:latest

      - if: matrix.os == 'ubuntu-latest'
        name: Unit tests (ubuntu-latest)
        run: |
          tox -e py${{ matrix.python-version }}-linux -- -m 'not e2e'

      - if: matrix.os == 'macos-latest'
        name: Install dependencies (macos-latest)
        run: |
          pip install tomte[tox]==0.2.12
          brew install gcc
          # brew install protobuf
          # brew install https://raw.githubusercontent.com/Homebrew/homebrew-core/72457f0166d5619a83f508f2345b22d0617b5021/Formula/protobuf.rb
          wget https://github.com/protocolbuffers/protobuf/releases/download/v3.19.4/protoc-3.19.4-osx-x86_64.zip
          unzip protoc-3.19.4-osx-x86_64.zip -d protoc
          sudo mv protoc/bin/protoc /usr/local/bin/protoc
          brew tap yoheimuta/protolint
          brew install protolint

          # install ipfs
          curl -O https://dist.ipfs.io/go-ipfs/v0.6.0/go-ipfs_v0.6.0_darwin-amd64.tar.gz
          tar -xvzf go-ipfs_v0.6.0_darwin-amd64.tar.gz
          cd go-ipfs
          sudo ./install.sh
          cd ..
          rm -rf go-ipfs
          ipfs init

      - if: matrix.os == 'macos-latest'
        name: Skills unit tests macos-latest
        run: |
          tox -e py${{ matrix.python-version }}-darwin -- -m 'not e2e'

      - if: matrix.os == 'windows-latest'
        name: Install dependencies (windows-latest)
        env:
          ACTIONS_ALLOW_UNSECURE_COMMANDS: true
        run: |
          python -m pip install -U pip
          echo "::add-path::C:\Program Files (x86)\Windows Kits\10\bin\10.0.18362.0\x64"
          choco install wget -y
          choco install protoc --version 3.19.4
          choco install mingw -y
          choco install make -y
          # to check make was installed
          make --version
          pip install tomte[tox]==0.2.12
          # wget https://github.com/protocolbuffers/protobuf/releases/download/v3.19.4/protoc-3.19.4-win64.zip
          # unzip protoc-3.19.4-win64.zip -d protoc
          # sudo mv protoc/bin/protoc /usr/local/bin/protoc

          python scripts\update_symlinks_cross_platform.py

          # install ipfs
          curl https://dist.ipfs.io/go-ipfs/v0.6.0/go-ipfs_v0.6.0_windows-amd64.zip -o go-ipfs_v0.6.0.zip
          Expand-Archive -Path go-ipfs_v0.6.0.zip -DestinationPath ~\Apps\
          cp ~\Apps\go-ipfs\ipfs.exe C:\Users\runneradmin\go\bin\
          ipfs init

      - if: matrix.os == 'windows-latest'
        name: Skills unit tests windows-latest
        run: |
          tox -e py${{ matrix.python-version }}-win -- -m 'not e2e'

      - if: matrix.os == 'ubuntu-latest'
        name: Upload coverage to Codecov
        uses: codecov/codecov-action@v1
        with:
          token: ${{ secrets.CODECOV_TOKEN }}
          file: ./coverage.xml
          flags: unittests
          name: codecov-umbrella
          fail_ci_if_error: false

  e2e-tests:
    continue-on-error: True
    needs:
      - test
    runs-on: ${{ matrix.os }}
    strategy:
      matrix:
        os: [ ubuntu-latest ]
        python-version: [ "3.10" ]
    timeout-minutes: 30
    steps:
      - uses: actions/checkout@v3
      - uses: actions/setup-python@v3
        with:
          submodules: recursive
          python-version: ${{ matrix.python-version }}
      - if: matrix.os == 'ubuntu-latest'
        name: Install dependencies (ubuntu-latest)
        run: |
          sudo apt-get update --fix-missing
          sudo apt-get autoremove
          sudo apt-get autoclean
          pip install tomte[tox]==0.2.12
          pip install --upgrade setuptools==60.10.0

          # install Protobuf compiler
          wget https://github.com/protocolbuffers/protobuf/releases/download/v3.11.4/protoc-3.11.4-linux-x86_64.zip
          unzip protoc-3.11.4-linux-x86_64.zip -d protoc
          sudo mv protoc/bin/protoc /usr/local/bin/protoc

          # install IPFS
          sudo apt-get install -y wget
          wget -O ./go-ipfs.tar.gz https://dist.ipfs.io/go-ipfs/v0.6.0/go-ipfs_v0.6.0_linux-amd64.tar.gz
          tar xvfz go-ipfs.tar.gz
          sudo mv go-ipfs/ipfs /usr/local/bin/ipfs
          ipfs init

          # install Tendermint
          wget -O tendermint.tar.gz https://github.com/tendermint/tendermint/releases/download/v0.34.19/tendermint_0.34.19_linux_amd64.tar.gz
          tar -xf tendermint.tar.gz
          sudo mv tendermint /usr/local/bin/tendermint

          # pull node image needed for the integration tests
          docker pull node:16.7.0

      - name: e2e tests
        run: |
          tox -e py${{ matrix.python-version }} -- -m 'e2e'<|MERGE_RESOLUTION|>--- conflicted
+++ resolved
@@ -63,18 +63,11 @@
         run: tomte check-copyright --author author_name
       - name: License compatibility check
         run: tox -e liccheck
-<<<<<<< HEAD
       # TOFIX: temp skip
       # - name: Check dependencies
       #   run: tox -e check-dependencies
-      # - name: Check doc links
-      #   run: tomte check-doc-links
-=======
-      - name: Check dependencies
-        run: tox -e check-dependencies
       - name: Check doc links
         run: tomte check-doc-links --url-skips https://github.com/valory-xyz/market-creator.git --url-skips https://newsapi.org/v2/everything --url-skips http://host.docker.internal:8545
->>>>>>> 57c61de7
       - name: Check doc IPFS hashes
         run: tox -e check-doc-hashes
 
