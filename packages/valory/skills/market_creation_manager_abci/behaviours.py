--- conflicted
+++ resolved
@@ -24,25 +24,17 @@
 import math
 import random
 from abc import ABC
-<<<<<<< HEAD
-from copy import deepcopy
-=======
->>>>>>> 518de936
 from typing import Dict, Generator, List, Optional, Set, Tuple, Type, cast
 
 from packages.valory.connections.openai.connection import (
     PUBLIC_ID as LLM_CONNECTION_PUBLIC_ID,
 )
-<<<<<<< HEAD
-from packages.valory.contracts.delegate.contract import DelegateContract
-=======
 from packages.valory.contracts.conditional_tokens.contract import (
     ConditionalTokensContract,
 )
 from packages.valory.contracts.fpmm_deterministic_factory.contract import (
     FPMMDeterministicFactory,
 )
->>>>>>> 518de936
 from packages.valory.contracts.gnosis_safe.contract import (
     GnosisSafeContract,
     SafeOperation,
@@ -94,15 +86,12 @@
 MAX_RETRIES = 3
 SAFE_TX_GAS = 0
 ETHER_VALUE = 0
-<<<<<<< HEAD
-=======
 DEFAULT_MARKET_FEE = 2.0
 
 ORACLE_XDAI = "0xab16d643ba051c11962da645f74632d3130c81e2"
 REALTIO_XDAI = "0x79e32aE03fb27B07C89c0c568F80287C01ca2E57"
 CONDIOTIONAL_TOKENS_XDAI = "0xCeAfDD6bc0bEF976fdCd1112955828E00543c0Ce"
 FPMM_DETERMINISTIC_FACTORY = "0x9083A2B699c0a4AD06F63580BDE2635d26a3eeF0"
->>>>>>> 518de936
 
 MARKET_IDENTIFICATION_PROMPT = """
 You are an LLM inside a multi-agent system. Your task is to propose a collection of prediction market questions based
@@ -151,11 +140,6 @@
     "%Y-%m-%d",
 )
 
-<<<<<<< HEAD
-REALTIO_XDAI = "0x79e32aE03fb27B07C89c0c568F80287C01ca2E57"
-
-=======
->>>>>>> 518de936
 
 def parse_date_timestring(string: str) -> Optional[datetime.datetime]:
     """Parse and return a datetime string."""
@@ -198,24 +182,18 @@
 
         with self.context.benchmark_tool.measure(self.behaviour_id).local():
             sender = self.context.agent_address
-<<<<<<< HEAD
             if self.synchronized_data.markets_created < self.params.num_markets:
-                gathered_data = yield from  self._gather_data()
+                gathered_data = yield from self._gather_data()
             else:
                 gathered_data = DataGatheringRound.MAX_MARKETS_REACHED
-
-=======
-            gathered_data = yield from self._gather_data()
->>>>>>> 518de936
             payload = DataGatheringPayload(sender=sender, gathered_data=gathered_data)
-
         with self.context.benchmark_tool.measure(self.behaviour_id).consensus():
             yield from self.send_a2a_transaction(payload)
             yield from self.wait_until_round_end()
 
         self.set_done()
 
-    def _gather_data(self) -> Generator:
+    def _gather_data(self) -> Generator[None, None, str]:
         """Auxiliary method to collect data from endpoint."""
         headers = {"X-Api-Key": self.params.newsapi_api_key}
         today = datetime.date.today()
@@ -239,22 +217,16 @@
                 f"Could not retrieve response from {self.params.newsapi_endpoint}."
                 f"Received status code {response.status_code}.\n{response}"
             )
-<<<<<<< HEAD
             retries = self.synchronized_data.newsapi_endpoint_retries + 1
             if retries >= MAX_RETRIES:
                 return DataGatheringRound.MAX_RETRIES_PAYLOAD
             return DataGatheringRound.ERROR_PAYLOAD
 
-        response_json = json.loads(response.body)
-
-        self.context.logger.info(f"Response received from {self.params.newsapi_endpoint}:\n {response_json}")
-        return json.dumps(response_json,  sort_keys=True)
-=======
-            # TODO Error handling.
-            return json.dumps({})
-        return response.body.decode()
->>>>>>> 518de936
-
+        response_data = json.loads(response.body.decode())
+        self.context.logger.info(
+            f"Response received from {self.params.newsapi_endpoint}:\n {response_data}"
+        )
+        return json.dumps(response_data, sort_keys=True)
 
 
 class SelectKeeperMarketIdentificationBehaviour(SelectKeeperBehaviour):
@@ -319,22 +291,13 @@
 
     def _get_llm_response(self) -> Generator[None, None, Optional[dict]]:
         """Get the LLM response"""
-
-<<<<<<< HEAD
-
-=======
->>>>>>> 518de936
         data = json.loads(self.synchronized_data.gathered_data)
         articles = data["articles"]
         random.seed(self.synchronized_data.most_voted_randomness, 2)  # nosec
         random.shuffle(articles)
 
         input_news = ""
-<<<<<<< HEAD
-        for article in articles[0:10]:
-=======
         for article in articles[0:5]:
->>>>>>> 518de936
             title = article["title"]
             content = article["content"]
             date = article["publishedAt"]
@@ -342,7 +305,6 @@
 
         prompt_template = MARKET_IDENTIFICATION_PROMPT
         prompt_values = {"input_news": input_news}
-
         self.context.logger.info(
             f"Sending LLM request...\nprompt_template={prompt_template}\nprompt_values={prompt_values}"
         )
@@ -374,20 +336,12 @@
                 resolution_date = parse_date_timestring(q["resolution_date"])
                 if resolution_date is None:
                     self.context.logger.error(
-<<<<<<< HEAD
-                        f"Cannot parse datestring " + q["resolution_date"]
-=======
                         "Cannot parse datestring " + q["resolution_date"]
->>>>>>> 518de936
                     )
                     continue
                 if resolution_date < minimum_resolution_date:
                     self.context.logger.error(
-<<<<<<< HEAD
-                        f"Invalid resolution date " + q["resolution_date"]
-=======
                         "Invalid resolution date " + q["resolution_date"]
->>>>>>> 518de936
                     )
                     continue
                 valid_responses.append(
@@ -406,10 +360,6 @@
                 continue
         if len(valid_responses) == 0:
             return None
-<<<<<<< HEAD
-        
-=======
->>>>>>> 518de936
         return valid_responses[0]
 
     def _do_request(
@@ -462,9 +412,6 @@
             template_id=template_id,
             question_nonce=question_nonce,
         )
-<<<<<<< HEAD
-        return response.state.body
-=======
         return response.state.body["question_id"]
 
     def _calculate_condition_id(
@@ -484,7 +431,6 @@
             outcome_slot_count=outcome_slot_count,
         )
         return response.state.body["condition_id"]
->>>>>>> 518de936
 
     def _calculate_time_parameters(self, resolution_time: float) -> Tuple[int, int]:
         """Calculate time params."""
@@ -497,13 +443,7 @@
         opening_time = int(
             datetime.datetime(year=ct.year, month=ct.month, day=ct.day).timestamp()
         ) + (days_to_opening * 24 * 60 * 60)
-<<<<<<< HEAD
-        timeout = int(
-            datetime.datetime(year=rt.year, month=rt.month, day=rt.day).timestamp()
-        ) + (7 * 24 * 60 * 60)
-=======
         timeout = 7 * 24 * 60 * 60
->>>>>>> 518de936
         return opening_time, timeout
 
     def _prepare_ask_question_mstx(
@@ -513,19 +453,11 @@
         timeout: int,
         template_id: int = 2,
         question_nonce: int = 0,
-<<<<<<< HEAD
-    ) -> Dict:
-        """Prepare a tx for `askQuestionMethod`"""
-        response = yield from self.get_contract_api_response(
-            performative=ContractApiMessage.Performative.GET_STATE,
-            contract_address=REALTIO_XDAI,
-=======
     ) -> Generator[None, None, Dict]:
         """Prepare a multisend tx for `askQuestionMethod`"""
         response = yield from self.get_contract_api_response(
             performative=ContractApiMessage.Performative.GET_STATE,
             contract_address=CONDIOTIONAL_TOKENS_XDAI,
->>>>>>> 518de936
             contract_id=str(RealtioContract.contract_id),
             contract_callable="get_ask_question_tx_data",
             question_data=question_data,
@@ -539,18 +471,12 @@
                 f"get_ask_question_tx_data unsuccessful!: {response}"
             )
             return None
-<<<<<<< HEAD
-=======
-
->>>>>>> 518de936
         return {
             "to": REALTIO_XDAI,
             "value": ETHER_VALUE,
             "data": response.state.body["data"],
         }
 
-<<<<<<< HEAD
-=======
     def _prepare_prepare_condition_mstx(
         self,
         question_id: str,
@@ -603,7 +529,6 @@
             "data": response.state.body["data"],
         }
 
->>>>>>> 518de936
     def async_act(self) -> Generator:
         """Do the act, supporting asynchronous execution."""
         with self.context.benchmark_tool.measure(self.behaviour_id).local():
@@ -623,14 +548,6 @@
                 opening_timestamp=opening_timestamp,
                 timeout=timeout,
             )
-<<<<<<< HEAD
-
-            sender = self.context.agent_address
-            payload = PrepareTransactionPayload(
-                sender=sender, content="PrepareTransactionPayloadContent"
-            )
-
-=======
             ask_question_tx = yield from self._prepare_ask_question_mstx(
                 question_data=question_data,
                 opening_timestamp=opening_timestamp,
@@ -654,7 +571,6 @@
                 sender=self.context.agent_address,
                 content=tx_hash,
             )
->>>>>>> 518de936
         with self.context.benchmark_tool.measure(self.behaviour_id).consensus():
             yield from self.send_a2a_transaction(payload)
             yield from self.wait_until_round_end()
@@ -749,11 +665,6 @@
     abci_app_cls = MarketCreationManagerAbciApp  # type: ignore
     behaviours: Set[Type[BaseBehaviour]] = {
         CollectRandomnessBehaviour,
-<<<<<<< HEAD
-        SelectKeeperMarketIdentificationBehaviour,
-=======
-        SelectKeeperOracleBehaviour,
->>>>>>> 518de936
         DataGatheringBehaviour,
         SelectKeeperMarketIdentificationBehaviour,
         MarketIdentificationBehaviour,
