# -*- coding: utf-8 -*-
# ------------------------------------------------------------------------------
#
#   Copyright 2023 Valory AG
#
#   Licensed under the Apache License, Version 2.0 (the "License");
#   you may not use this file except in compliance with the License.
#   You may obtain a copy of the License at
#
#       http://www.apache.org/licenses/LICENSE-2.0
#
#   Unless required by applicable law or agreed to in writing, software
#   distributed under the License is distributed on an "AS IS" BASIS,
#   WITHOUT WARRANTIES OR CONDITIONS OF ANY KIND, either express or implied.
#   See the License for the specific language governing permissions and
#   limitations under the License.
#
<<<<<<< HEAD
# ------------------------------------------------------------------------------
=======
# ------------------------------------------------------------------------------

"""Market creation ABCI skill"""
>>>>>>> 518de936
<|MERGE_RESOLUTION|>--- conflicted
+++ resolved
@@ -15,10 +15,6 @@
 #   See the License for the specific language governing permissions and
 #   limitations under the License.
 #
-<<<<<<< HEAD
-# ------------------------------------------------------------------------------
-=======
 # ------------------------------------------------------------------------------
 
-"""Market creation ABCI skill"""
->>>>>>> 518de936
+"""Market creation ABCI skill"""