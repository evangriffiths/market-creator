# -*- coding: utf-8 -*-
# ------------------------------------------------------------------------------
#
#   Copyright 2021-2023 Valory AG
#
#   Licensed under the Apache License, Version 2.0 (the "License");
#   you may not use this file except in compliance with the License.
#   You may obtain a copy of the License at
#
#       http://www.apache.org/licenses/LICENSE-2.0
#
#   Unless required by applicable law or agreed to in writing, software
#   distributed under the License is distributed on an "AS IS" BASIS,
#   WITHOUT WARRANTIES OR CONDITIONS OF ANY KIND, either express or implied.
#   See the License for the specific language governing permissions and
#   limitations under the License.
#
# ------------------------------------------------------------------------------

"""This module contains the behaviours for the 'abci' skill."""

from typing import Set, Type

from packages.valory.skills.abstract_round_abci.behaviours import (
    AbstractRoundBehaviour,
    BaseBehaviour,
)
from packages.valory.skills.market_creation_manager_abci.behaviours import (
    MarketCreationManagerRoundBehaviour,
)
from packages.valory.skills.market_maker_abci.composition import MarketCreatorAbciApp
from packages.valory.skills.registration_abci.behaviours import (
    AgentRegistrationRoundBehaviour,
    RegistrationStartupBehaviour,
)
from packages.valory.skills.reset_pause_abci.behaviours import (
    ResetPauseABCIConsensusBehaviour,
)
from packages.valory.skills.termination_abci.behaviours import (
    BackgroundBehaviour,
    TerminationAbciBehaviours,
)
from packages.valory.skills.transaction_settlement_abci.behaviours import (
    TransactionSettlementRoundBehaviour,
)


class MarketCreatorRoundBehaviour(AbstractRoundBehaviour):
    """This behaviour manages the consensus stages for the price estimation."""

    initial_behaviour_cls = RegistrationStartupBehaviour
    abci_app_cls = MarketCreatorAbciApp  # type: ignore
    behaviours: Set[Type[BaseBehaviour]] = {
        *MarketCreationManagerRoundBehaviour.behaviours,
        *AgentRegistrationRoundBehaviour.behaviours,
<<<<<<< HEAD
        # *TransactionSettlementRoundBehaviour.behaviours,
=======
        *TransactionSettlementRoundBehaviour.behaviours,
>>>>>>> 518de936
        *ResetPauseABCIConsensusBehaviour.behaviours,
        *TerminationAbciBehaviours.behaviours,
    }
    background_behaviour_cls = BackgroundBehaviour<|MERGE_RESOLUTION|>--- conflicted
+++ resolved
@@ -53,11 +53,7 @@
     behaviours: Set[Type[BaseBehaviour]] = {
         *MarketCreationManagerRoundBehaviour.behaviours,
         *AgentRegistrationRoundBehaviour.behaviours,
-<<<<<<< HEAD
-        # *TransactionSettlementRoundBehaviour.behaviours,
-=======
         *TransactionSettlementRoundBehaviour.behaviours,
->>>>>>> 518de936
         *ResetPauseABCIConsensusBehaviour.behaviours,
         *TerminationAbciBehaviours.behaviours,
     }
