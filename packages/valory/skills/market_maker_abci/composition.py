--- conflicted
+++ resolved
@@ -25,18 +25,9 @@
 )
 from packages.valory.skills.market_creation_manager_abci.rounds import (
     CollectRandomnessRound,
-<<<<<<< HEAD
-    DataGatheringRound,
     FinishedMarketCreationManagerRound,
     MarketCreationManagerAbciApp,
-    MarketIdentificationRound,
-    PrepareTransactionRound,
-    FinishedMarketCreationManagerRound,
-    SkippedMarketCreationManagerRound
-=======
-    FinishedMarketCreationManagerRound,
-    MarketCreationManagerAbciApp,
->>>>>>> 518de936
+    SkippedMarketCreationManagerRound,
 )
 from packages.valory.skills.registration_abci.rounds import (
     AgentRegistrationAbciApp,
