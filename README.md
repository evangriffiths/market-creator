# Market creator

Market creator (market maker) is an autonomous service created with the [Open Autonomy framework](https://docs.autonolas.network/open-autonomy/) that processes worldwide news using an LLM and opens prediction markets on the Gnosis chain. The service roughly works as follows:

1. Gather headlines and summaries of recent news through a third-party provider.
2. Interact with an LLM (using the gathered information in the previous step) to obtain a collection of suitable questions to open prediction markets associated to future events.
3. Filter/choose an appropriate question from the previous step.
4. Send the necessary transactions to the Gnosis chain to open and fund the chosen prediction market.
5. Repeat steps 1-4. When `NUM_MARKETS` (configurable) have been created, the service will cycle in a waiting state.

## Developers

- System requirements:

  - Python `== 3.10`
  - [Tendermint](https://docs.tendermint.com/v0.34/introduction/install.html) `==0.34.19`
  - [Poetry](https://python-poetry.org/docs/) `>=1.4.0`
  - [Docker Engine](https://docs.docker.com/engine/install/)
  - [Docker Compose](https://docs.docker.com/compose/install/)

- Clone the repository:

      git clone https://github.com/valory-xyz/market-creator.git

- Create development environment:

      poetry run pip install "cython<3"
      poetry run pip install wheel==0.40.0
      poetry run pip install --no-build-isolation pyyaml==5.4.1
      poetry install && poetry shell
  
- Configure command line:

      autonomy init --reset --author valory --remote --ipfs --ipfs-node "/dns/registry.autonolas.tech/tcp/443/https"

- Pull packages:

      autonomy packages sync --update-packages

## Market maker runtime parameters

Market maker has several configurable parameters for creating markets. These parameters can be configured at agent level (i.e., when running the code as a single agent) in the file [`packages/valory/agents/market_maker/aea-config.yaml`](https://github.com/valory-xyz/market-creator/blob/main/packages/valory/agents/market_maker/aea-config.yaml) ); and at service level (i.e., when running the code as a service composed of agent(s)) in the file [`packages/valory/services/market_maker/service.yaml`](https://github.com/valory-xyz/market-creator/blob/main/packages/valory/services/market_maker/service.yaml)).

- `num_markets`: Number of markets an agent to allowed to create before, default is 1
- `market_fee`: Fees for creating a market, default is 2 unit (Eth, xDAI, etc...)
- `initial_funds`: Initial funds for the market, default is 1 unit (Eth, xDAI, WxDAI, etc...)
- `market_timeout`: Time for which the market should be active after opening, default is 7 days
- `realitio_contract`: Address of the realitio oracle contract, [default](https://gnosisscan.io/address/0x79e32aE03fb27B07C89c0c568F80287C01ca2E57/)
- `realitio_oracle_proxy_contract`: Address of the realitio oracle proxy contract, [default](https://gnosisscan.io/address/0x2bf1BFb0eB6276a4F4B60044068Cb8CdEB89f79B/)
- `conditional_tokens_contract`: Address of the conditional tokens that are going to be used, [default](https://gnosisscan.io/address/0xCeAfDD6bc0bEF976fdCd1112955828E00543c0Ce/)
- `fpmm_deterministic_factory_contract`: Address of the fixed product marker maker contract, [default](https://gnosisscan.io/address/0x9083A2B699c0a4AD06F63580BDE2635d26a3eeF0)
- `collateral_tokens_contract`: Address of the collateral token to be used for market, default is [WxDAI](https://gnosisscan.io/address/0xe91d153e0b41518a2ce8dd3d7944fa863463a97d)
- `arbitrator_contract`: Address of the arbitration provider contract, default is [kleros](https://gnosisscan.io/address/0xe40DD83a262da3f56976038F1554Fe541Fa75ecd)

The market maker agent is configured to work with the Gnosis chain by default, if you want to use the agent with other chains you can figure out what contracts to use from [here](https://github.com/protofire/omen-exchange/blob/a98fff28a71fa53b43e7ae069924564dd597d9ba/README.md)

## Testing a single agent locally

Run a Tendermint node using

```bash
bash run_tm.sh
```

and in a separate terminal, run

```bash
bash run_agent.sh
```

Now running an agent this way, will not create any market since the agent depends on gnosis multisig contract to execute the final transactions which actually creates the agent. So if you want to run an agent end 2 end you will require a gnosis multisig safe with 1 registered member. To do this run following in your terminal

```bash
aea generate-key ethereum
```

This will generate a ethereum private in your working directory in a file named `ethereum_private_key.txt`. You can add some funds to this key and create a gnosis multisig using their [app](https://app.safe.global/welcome). Once you create a multisig, update the [safe_contract_address](https://github.com/valory-xyz/market-creator/blob/0bab9ff6b41c2f024cc1f0d2aa149347fd0f47a9/packages/valory/agents/market_maker/aea-config.yaml#L149) parameter on the `aea-config.yaml` and use the `ethereum_private_key.txt` to run the agent using the script mentioned above. 

Also make sure your multisig safe account holds some amount of the tokens which you're planning on using as collateral. By default the agent uses `WxDAI` as collateral.

## Testing the service against Gnosis Mainnet

<<<<<<< HEAD
- Prepare the agent keys:
    ```
=======
* Prepare the agent keys:

    ```bash
>>>>>>> 8271a7f7
    cat > keys.json << EOF
    [
    {
        "address": "<your_agent_address>",
        "private_key": "<your_agent_private_key>"
    }
    ]
    EOF
    ```

<<<<<<< HEAD
- Prepare an .env file with the following environment variables:
    ```
=======
* Prepare an .env file with the following environment variables.
    Note that if you do not specify an environment variable, it will take its default value from the service configuration file [`packages/valory/services/market_maker/service.yaml`](https://github.com/valory-xyz/market-creator/blob/main/packages/valory/services/market_maker/service.yaml).

    ```bash
>>>>>>> 8271a7f7
    NUM_MARKETS=1
    NEWSAPI_ENDPOINT=https://newsapi.org/v2/everything
    NEWSAPI_API_KEY=<your_news_api_key>
    MARKET_FEE=1
    INITIAL_FUNDS=1
    MARKET_TIMEOUT=7
    REALITIO_CONTRACT=0x79e32aE03fb27B07C89c0c568F80287C01ca2E57
    REALITIO_ORACLE_PROXY_CONTRACT=0xab16d643ba051c11962da645f74632d3130c81e2
    CONDITIONAL_TOKENS_CONTRACT=0xCeAfDD6bc0bEF976fdCd1112955828E00543c0Ce
    FPMM_DETERMINISTIC_FACTORY_CONTRACT=0x9083A2B699c0a4AD06F63580BDE2635d26a3eeF0
    COLLATERAL_TOKENS_CONTRACT=0xe91d153e0b41518a2ce8dd3d7944fa863463a97d
    ARBITRATOR_CONTRACT=0xe40dd83a262da3f56976038f1554fe541fa75ecd
    MULTISEND_ADDRESS=<multisend_address>
    OPENAI_API_KEY=<your_openai_api_key>
    ETHEREUM_LEDGER_RPC=<chain_rpc_endpoint>
    ETHEREUM_LEDGER_CHAIN_ID=<chain_id>
    ALL_PARTICIPANTS='["<your_agent_address>"]'
    RESET_PAUSE_DURATION=10

    # The directory specified in KEY_DIR must contain a keys.json file
    # with the addresses and private keys of the agents.
    KEY_DIR=<path_to_the_folder_containing_your_keys>

<<<<<<< HEAD
    # Topics to create questions 
    TOPICS='["business","science","technology","politics","arts","weather"]'
    ```

- Edit the file `market_identification_prompt.txt`. You must include the placeholders `{input_news}` and `{topics}` in the prompt.

- Build and run the service:
=======
* Build and run the service:

>>>>>>> 8271a7f7
    ```bash
    bash run_service.sh
    ```<|MERGE_RESOLUTION|>--- conflicted
+++ resolved
@@ -80,14 +80,9 @@
 
 ## Testing the service against Gnosis Mainnet
 
-<<<<<<< HEAD
 - Prepare the agent keys:
-    ```
-=======
-* Prepare the agent keys:
 
     ```bash
->>>>>>> 8271a7f7
     cat > keys.json << EOF
     [
     {
@@ -98,15 +93,11 @@
     EOF
     ```
 
-<<<<<<< HEAD
-- Prepare an .env file with the following environment variables:
-    ```
-=======
-* Prepare an .env file with the following environment variables.
+
+- Prepare an .env file with the following environment variables.
     Note that if you do not specify an environment variable, it will take its default value from the service configuration file [`packages/valory/services/market_maker/service.yaml`](https://github.com/valory-xyz/market-creator/blob/main/packages/valory/services/market_maker/service.yaml).
 
     ```bash
->>>>>>> 8271a7f7
     NUM_MARKETS=1
     NEWSAPI_ENDPOINT=https://newsapi.org/v2/everything
     NEWSAPI_API_KEY=<your_news_api_key>
@@ -130,7 +121,6 @@
     # with the addresses and private keys of the agents.
     KEY_DIR=<path_to_the_folder_containing_your_keys>
 
-<<<<<<< HEAD
     # Topics to create questions 
     TOPICS='["business","science","technology","politics","arts","weather"]'
     ```
@@ -138,10 +128,7 @@
 - Edit the file `market_identification_prompt.txt`. You must include the placeholders `{input_news}` and `{topics}` in the prompt.
 
 - Build and run the service:
-=======
-* Build and run the service:
 
->>>>>>> 8271a7f7
     ```bash
     bash run_service.sh
     ```