# Market creator

Market creator (market maker) is an autonomous service created with the [Open Autonomy framework](https://docs.autonolas.network/open-autonomy/) that processes worldwide news using an LLM and opens prediction markets on the Gnosis chain. The service roughly works as follows:

1. Gather headlines and summaries of recent news through a third-party provider.
2. Interact with an LLM (using the gathered information in the previous step) to obtain a collection of suitable questions to open prediction markets associated to future events.
3. Filter/choose an appropriate question from the previous step.
4. Send the necessary transactions to the Gnosis chain to open and fund the chosen prediction market.
5. Repeat steps 1-4. When `NUM_MARKETS` (configurable) have been created, the service will cycle in a waiting state.

## Developers

- System requirements:

  - Python `== 3.10`
  - [Tendermint](https://docs.tendermint.com/v0.34/introduction/install.html) `==0.34.19`
  - [Poetry](https://python-poetry.org/docs/) `>=1.4.0`
  - [Docker Engine](https://docs.docker.com/engine/install/)
  - [Docker Compose](https://docs.docker.com/compose/install/)

- Clone the repository:

<<<<<<< HEAD
      git clone https://github.com/valory-xyz/market-creator.git

=======
    - Python `== 3.10`
    - [Tendermint](https://docs.tendermint.com/v0.34/introduction/install.html) `==0.34.19`
    - [Poetry](https://python-poetry.org/docs/) `>=1.4.0`
    - [Docker Engine](https://docs.docker.com/engine/install/)
    - [Docker Compose](https://docs.docker.com/compose/install/)
 
>>>>>>> affadb85
- Create development environment:

      poetry run pip install "cython<3"
      poetry run pip install wheel==0.40.0
      poetry run pip install --no-build-isolation pyyaml==5.4.1
      poetry install && poetry shell
  
- Configure command line:

      autonomy init --reset --author valory --remote --ipfs --ipfs-node "/dns/registry.autonolas.tech/tcp/443/https"

- Pull packages:

      autonomy packages sync --update-packages

## Market maker runtime parameters

Market maker has several configurable parameters for creating markets. These parameters can be configured at agent level (i.e., when running the code as a single agent) in the file [`packages/valory/agents/market_maker/aea-config.yaml`](https://github.com/valory-xyz/market-creator/blob/main/packages/valory/agents/market_maker/aea-config.yaml) ); and at service level (i.e., when running the code as a service composed of agent(s)) in the file [`packages/valory/services/market_maker/service.yaml`](https://github.com/valory-xyz/market-creator/blob/main/packages/valory/services/market_maker/service.yaml)).

- `num_markets`: Number of markets an agent to allowed to create before, default is 1
- `market_fee`: Fees for creating a market, default is 2 unit (Eth, xDAI, etc...)
- `initial_funds`: Initial funds for the market, default is 1 unit (Eth, xDAI, WxDAI, etc...)
- `market_timeout`: Time for which the market should be active after opening, default is 7 days
- `realitio_contract`: Address of the realitio oracle contract, [default](https://gnosisscan.io/address/0x79e32aE03fb27B07C89c0c568F80287C01ca2E57/)
- `realitio_oracle_proxy_contract`: Address of the realitio oracle proxy contract, [default](https://gnosisscan.io/address/0x2bf1BFb0eB6276a4F4B60044068Cb8CdEB89f79B/)
- `conditional_tokens_contract`: Address of the conditional tokens that are going to be used, [default](https://gnosisscan.io/address/0xCeAfDD6bc0bEF976fdCd1112955828E00543c0Ce/)
- `fpmm_deterministic_factory_contract`: Address of the fixed product marker maker contract, [default](https://gnosisscan.io/address/0x9083A2B699c0a4AD06F63580BDE2635d26a3eeF0)
- `collateral_tokens_contract`: Address of the collateral token to be used for market, default is [WxDAI](https://gnosisscan.io/address/0xe91d153e0b41518a2ce8dd3d7944fa863463a97d)
- `arbitrator_contract`: Address of the arbitration provider contract, default is [kleros](https://gnosisscan.io/address/0xe40DD83a262da3f56976038F1554Fe541Fa75ecd)

The market maker agent is configured to work with the Gnosis chain by default, if you want to use the agent with other chains you can figure out what contracts to use from [here](https://github.com/protofire/omen-exchange/blob/a98fff28a71fa53b43e7ae069924564dd597d9ba/README.md)

## Testing a single agent locally

Run a Tendermint node using

```bash
bash run_tm.sh
```

and in a separate terminal, run

```bash
bash run_agent.sh
```

Now running an agent this way, will not create any market since the agent depends on gnosis multisig contract to execute the final transactions which actually creates the agent. So if you want to run an agent end 2 end you will require a gnosis multisig safe with 1 registered member. To do this run following in your terminal

```bash
aea generate-key ethereum
```

This will generate a ethereum private in your working directory in a file named `ethereum_private_key.txt`. You can add some funds to this key and create a gnosis multisig using their [app](https://app.safe.global/welcome). Once you create a multisig, update the [safe_contract_address](https://github.com/valory-xyz/market-creator/blob/0bab9ff6b41c2f024cc1f0d2aa149347fd0f47a9/packages/valory/agents/market_maker/aea-config.yaml#L149) parameter on the `aea-config.yaml` and use the `ethereum_private_key.txt` to run the agent using the script mentioned above. 

Also make sure your multisig safe account holds some amount of the tokens which you're planning on using as collateral. By default the agent uses `WxDAI` as collateral.

## Testing the service against Gnosis Mainnet

* Prepare the agent keys:

    ```bash
    cat > keys.json << EOF
    [
    {
        "address": "<your_agent_address>",
        "private_key": "<your_agent_private_key>"
    }
    ]
    EOF
    ```

* Prepare an .env file with the following environment variables.
    Note that if you do not specify an environment variable, it will take its default value from the service configuration file [`packages/valory/services/market_maker/service.yaml`](https://github.com/valory-xyz/market-creator/blob/main/packages/valory/services/market_maker/service.yaml).

    ```bash
    NUM_MARKETS=1
    NEWSAPI_ENDPOINT=https://newsapi.org/v2/everything
    NEWSAPI_API_KEY=<your_news_api_key>
    MARKET_FEE=1
    INITIAL_FUNDS=1
    MARKET_TIMEOUT=7
    REALITIO_CONTRACT=0x79e32aE03fb27B07C89c0c568F80287C01ca2E57
    REALITIO_ORACLE_PROXY_CONTRACT=0xab16d643ba051c11962da645f74632d3130c81e2
    CONDITIONAL_TOKENS_CONTRACT=0xCeAfDD6bc0bEF976fdCd1112955828E00543c0Ce
    FPMM_DETERMINISTIC_FACTORY_CONTRACT=0x9083A2B699c0a4AD06F63580BDE2635d26a3eeF0
    COLLATERAL_TOKENS_CONTRACT=0xe91d153e0b41518a2ce8dd3d7944fa863463a97d
    ARBITRATOR_CONTRACT=0xe40dd83a262da3f56976038f1554fe541fa75ecd
    MULTISEND_ADDRESS=<multisend_address>
    OPENAI_API_KEY=<your_openai_api_key>
    ETHEREUM_LEDGER_RPC=<chain_rpc_endpoint>
    ETHEREUM_LEDGER_CHAIN_ID=<chain_id>
    ALL_PARTICIPANTS='["<your_agent_address>"]'
    RESET_PAUSE_DURATION=10

    # The directory specified in KEY_DIR must contain a keys.json file
    # with the addresses and private keys of the agents.
    KEY_DIR=<path_to_the_folder_containing_your_keys>
    ```

* Build and run the service:

    ```bash
    bash run_service.sh
    ```<|MERGE_RESOLUTION|>--- conflicted
+++ resolved
@@ -20,17 +20,8 @@
 
 - Clone the repository:
 
-<<<<<<< HEAD
       git clone https://github.com/valory-xyz/market-creator.git
 
-=======
-    - Python `== 3.10`
-    - [Tendermint](https://docs.tendermint.com/v0.34/introduction/install.html) `==0.34.19`
-    - [Poetry](https://python-poetry.org/docs/) `>=1.4.0`
-    - [Docker Engine](https://docs.docker.com/engine/install/)
-    - [Docker Compose](https://docs.docker.com/compose/install/)
- 
->>>>>>> affadb85
 - Create development environment:
 
       poetry run pip install "cython<3"
